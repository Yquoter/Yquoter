import inspect
import pandas as pd
from datetime import datetime
from typing import Dict, Callable, Optional, Union, List
from yquoter.cache import get_cache_path, cache_exists, load_cache, save_cache
from yquoter.spider_source import get_stock_history_spider, get_stock_realtime_spider
from yquoter.utils import *
# 【修改点】导入我们新增的、更具体的异常类型
from yquoter.exceptions import DataSourceError, ParameterError, DataFetchError, DataFormatError
from yquoter.logger import get_logger

# 全局注册表
_SOURCE_REGISTRY: Dict[str, Callable] = {
    "spider": get_stock_history_spider
}
_DEFAULT_SOURCE = "spider"  # 优先爬虫
logger = get_logger(__name__)

# 统一标准列, DataFrame格式要求
_REQUIRED_COLUMNS_BASIC = ["date", "open", "high", "low", "close", "volume", "amount"]
_REQUIRED_COLUMNS_FULL = ["date", "open", "high", "low", "close", "volume", "amount", "change%", "turnover%", "change", "amplitude%"]
def _validate_dataframe(df: pd.DataFrame, fields: str) -> pd.DataFrame:
<<<<<<< HEAD
    """检查返回的 DataFrame 是否符合规范"""
=======
    if df is None or df.empty:
        raise DataFormatError("数据源返回为空或解析失败，无法进行校验。")
>>>>>>> ae36c951
    missing = None
    _REQUIRED_COLUMNS = None
    if fields == "full":
        missing = [col for col in _REQUIRED_COLUMNS_FULL if col not in df.columns]
        _REQUIRED_COLUMNS = _REQUIRED_COLUMNS_FULL
    elif fields == "basic":
        missing = [col for col in _REQUIRED_COLUMNS_BASIC if col not in df.columns]
        _REQUIRED_COLUMNS = _REQUIRED_COLUMNS_BASIC
    if missing:
        # 【修改点】抛出更具体的 DataFormatError，而不是通用的 ValueError
        raise DataFormatError(f"数据源返回格式错误：缺少字段 {missing}, 需要包含 {_REQUIRED_COLUMNS}")
    df = df[_REQUIRED_COLUMNS]
    if fields == "full":
        print("Warning:full模式下直接print可能会导致输出被折叠,可通过pd.set_option调整")
    return df


# 频率映射表
FREQ_TO_KLT = {
    # 日线/周线/月线
    "daily": 1, "day": 1, "d": 1,
    "weekly": 2, "week": 2, "w": 2,
    "monthly": 3, "month": 3, "m": 3,

    # 分钟级别
    "1min": 101, "1m": 101,
    "5min": 102, "5m": 102,
    "15min": 103, "15m": 103,
    "30min": 104, "30m": 104,
    "60min": 105, "60m": 105, "1h": 105,
}


def register_source(name: str, func: Callable = None):
    """注册新的数据源，支持函数式调用和装饰器写法"""

    def decorator(f: Callable):
        _SOURCE_REGISTRY[name.lower()] = f
        return f

    if func is not None:  # 普通调用
        return decorator(func)
    return decorator  # 装饰器写法


def set_default_source(name: str) -> None:
    """设置全局默认数据源"""
    global _DEFAULT_SOURCE
    name = name.lower()
    if name not in _SOURCE_REGISTRY:
        # 【修改点】抛出更具体的 DataSourceError
        raise DataSourceError(f"未知数据源：{name}，可用数据源：{list(_SOURCE_REGISTRY)}")
    _DEFAULT_SOURCE = name


def get_stock_history(
    market: str,
    code: str,
    start: str,
    end: str,
    source: Optional[str] = None,
    freq: Optional[str] = None,
    klt: int = 101,
    fqt: int = 1,
    fields: str = "basic",
    **kwargs
) -> pd.DataFrame:
    """
    统一数据接口：
    - market: 'cn','hk','us'
    - 统一数据接口
       - 默认 source = 全局默认值（spider）
       - 可用数据源： {list(_SOURCE_REGISTRY)}
    - freq: 'daily','weekly','monthly','1min','5min','15min','30min','60min'
    - data could be in YYYY-MM-DD format
    """
    market = market.lower()
    start = parse_date_str(start)  # 若格式错误，会由parse_date_str抛出DateFormatError
    end = parse_date_str(end)

    # 智能提示
    start_dt = datetime.strptime(start, "%Y%m%d")
    end_dt = datetime.strptime(end, "%Y%m%d")
    delta_days = (end_dt - start_dt).days

    if freq in ("w", "weekly") and delta_days < 7:
        print("⚠️ 区间过短，可能无周K数据")
    elif freq in ("m", "monthly") and delta_days < 28:
        print("⚠️ 区间过短，可能无月K数据")

    src = (source or _DEFAULT_SOURCE).lower()
    if src == "tushare" and "tushare" not in _SOURCE_REGISTRY:
        # 【修改点】抛出更具体的 DataSourceError，提示用户如何操作
        raise DataSourceError(
            "TuShare 数据源尚未启用。请先调用 `yquoter.init_tushare(token)` 来初始化并注册 tushare，"
            "或使用 source='spider'。"
        )
    if src not in _SOURCE_REGISTRY:
        # 【修改点】抛出更具体的 DataSourceError
        raise DataSourceError(f"未知数据源：{src}，可用数据源：{list(_SOURCE_REGISTRY)}")

    # freq 优先于 klt
    if freq:
        freq = freq.lower()
        if freq not in FREQ_TO_KLT:
            # 【修改点】抛出更具体的 ParameterError
            raise ParameterError(f"未知 freq：{freq}，可选值：{list(FREQ_TO_KLT)}")
        klt = FREQ_TO_KLT[freq]

    # --- 缓存与数据获取逻辑 ---

    # 1. 查缓存
    cache_path = get_cache_path(market, code, start, end, klt, fqt)
    if cache_exists(cache_path):
        df_cache = load_cache(cache_path)
        # 【逻辑修正】如果缓存加载成功且不为空，应该直接校验并返回，而不是继续往下执行
        if df_cache is not None and not df_cache.empty:
            logger.info(f"从缓存命中并返回数据: {cache_path}")
            return _validate_dataframe(df_cache)

    # 2. 没有缓存或缓存加载失败 -> 调用数据源
    logger.info(f"缓存未命中，从实时数据源 '{src}' 获取数据")
    func = _SOURCE_REGISTRY[src]

    # 构造统一参数
    params = {
        "market": market,
        "code": code,
        "start": start,
        "end": end,
        "freq": freq,
        "klt": klt,
        "fqt": fqt,
        **kwargs,
    }

    # 过滤掉目标函数不支持的参数
    sig = inspect.signature(func)
    filtered_params = {k: v for k, v in params.items() if k in sig.parameters}

    try:
        # 【修改点】为实时数据获取增加异常捕获，统一封装成 DataFetchError
        # 这样做可以屏蔽底层数据源（爬虫、API）的各种具体异常（如网络错误、解析错误）
        # 为上层调用者提供一个统一、稳定的异常类型。
        df = func(**filtered_params)
    except Exception as e:
        logger.error(f"从数据源 '{src}' 获取数据失败: {e}")
        raise DataFetchError(f"从数据源 '{src}' 获取数据失败") from e

    # 3. 存缓存
    if df is not None and not df.empty:
        save_cache(cache_path, df)  # 若保存失败，save_cache会抛出CacheSaveError

    # 4. 校验输出并返回
    return _validate_dataframe(df, fields)

<<<<<<< HEAD
    return _validate_dataframe(df, fields)
=======
>>>>>>> ae36c951

def get_stock_realtime(
        market: str,
        code: str,
        start: str,
        end: str,
        source: Optional[str] = None,
        freq: Optional[str] = None,
        klt: int = 101,
        fqt: int = 1,
        **kwargs
) -> pd.DataFrame:
    pass  # TODO:spider & tushare
<|MERGE_RESOLUTION|>--- conflicted
+++ resolved
@@ -20,12 +20,8 @@
 _REQUIRED_COLUMNS_BASIC = ["date", "open", "high", "low", "close", "volume", "amount"]
 _REQUIRED_COLUMNS_FULL = ["date", "open", "high", "low", "close", "volume", "amount", "change%", "turnover%", "change", "amplitude%"]
 def _validate_dataframe(df: pd.DataFrame, fields: str) -> pd.DataFrame:
-<<<<<<< HEAD
-    """检查返回的 DataFrame 是否符合规范"""
-=======
     if df is None or df.empty:
         raise DataFormatError("数据源返回为空或解析失败，无法进行校验。")
->>>>>>> ae36c951
     missing = None
     _REQUIRED_COLUMNS = None
     if fields == "full":
@@ -182,10 +178,6 @@
     # 4. 校验输出并返回
     return _validate_dataframe(df, fields)
 
-<<<<<<< HEAD
-    return _validate_dataframe(df, fields)
-=======
->>>>>>> ae36c951
 
 def get_stock_realtime(
         market: str,
