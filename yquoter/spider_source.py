# yquoter/spider_source.py
import pandas as pd
import time
from yquoter.spider_core import crawl_kline_segments,crawl_realtime_data
from yquoter.utils import *

def get_stock_history_spider(
    market: str,
    code: str,
    start: str,
    end: str,
    klt: int = 101,
    fqt: int = 1,
) -> pd.DataFrame:
    """统一 spider 接口，支持各市场历史数据抓取。"""
    secid = get_secid_of_eastmoney(market,code)
    def make_url(beg: str, end_: str) -> str:
        ts = int(time.time() * 1000)  # 当前时间戳用于防止缓存
        return (
            f"https://push2his.eastmoney.com/api/qt/stock/kline/get"
            f"?secid={secid}"
            f"&ut=fa5fd1943c7b386f1734de82599f7dc"
            f"&fields1=f1,f2,f3,f4,f5,f6"  # 基础字段
            f"&fields2=f51,f52,f53,f54,f55,f56,f57,f58,f59,f60,f61"  # K线字段
            f"&klt={klt}&fqt={fqt}&beg={beg}&end={end_}&lmt=10000&_={ts}"
        )
    def parse_kline(json_data):
        klines = json_data.get("data", {}).get("klines", [])
        rows = []
        for line in klines:
            parts = line.split(',')
            rows.append([parts[0], parts[1], parts[3], parts[4], parts[2], parts[5], parts[6], parts[8], parts[10],
                        parts[9], parts[7]])
        return rows
    return crawl_kline_segments(start, end, make_url, parse_kline)
###############################技术面####################################
def get_secid_of_eastmoney(market: str,code: str):
    market = market.lower().strip()
    if market == "cn":
        if code.startswith(("600", "601", "603", "605")):
            secid = f"1.{code}"  # 上交所
        elif code.startswith(("000", "001", "002", "003", "300", "301")):
            secid = f"0.{code}"  # 深交所
        else:
            raise CodeFormatError("未知A股代码，无法判断市场")
    elif market == "hk":
        secid = f"116.{code.zfill(5)}"  # 确保代码五位数，前补零
    elif market == "us":
        secid = f"105.{code.upper()}"  # 美股代码大写标准化
    else:
        raise ValueError(f"未知市场：{market}")
    return secid

#此处修改完还要修改初始化部分
dict_of_eastmoney = {
    "code":"f12",
    "new":"f2",
    "name":"f14"
}

def map_fields_of_eastmoney(fields: list[str])->list[str]:
    result = []
    for field in fields:
        if field in dict_of_eastmoney:
            result.append(dict_of_eastmoney[field])
        else:
            raise ValueError("无效的字段")
    return result

def get_stock_realtime_spider(
    market: str,
    code: str = "",
    field: str = "",
    codes: list[str] = [],
    fields: list[str] = [],
) -> pd.DataFrame:

    # 清洗用户输入的数据并正确初始化
    if code == "" and codes == []:
        raise ValueError("代码或代码列表不可为空")
    if field == "" and fields == []:
        fields = ["code","name","new"]
    if code != "" and code not in codes:
        codes.append(code)

    if field != "" and field not in fields:
        fields.append(field)
    if "code" not in fields:
        fields.insert(0, "code")
    if "name" not in fields:
        fields.insert(1, "name")

    url_fields = map_fields_of_eastmoney(fields)
    def get_fields_number(field: str) -> int:
        return int(field[1:])
    url_fields.sort(key=get_fields_number)

    secids = []
    for percode in codes:
        persecid = get_secid_of_eastmoney(market,percode)
        secids.append(persecid)

    def make_realtime_url() -> str:
        ts = int(time.time() * 1000)
        # 构建URL
        return (
            f"https://push2.eastmoney.com/api/qt/ulist.np/get"
            f"?OSVersion=14.3"
            f"&appVersion=6.3.8"
            f"&fields={",".join(url_fields)}"
            f"&fltt=2"
            f"&plat=Iphone"
            f"&product=EFund"
            f"&secids={','.join(secids)}"
            f"&serverVersion=6.3.6"
            f"&version=6.3.8"
            f"&_={ts}"
        )
    def parse_realtime_data(json_data):
        realtime_data = json_data.get("data", {}).get("diff", [])
        result = []
        for single_data in realtime_data:
            rows = []
            for value in single_data.values():
                rows.append(value)
            result.append(rows)
        return result
    return crawl_realtime_data(make_realtime_url, parse_realtime_data, url_fields, fields, dict_of_eastmoney)




<<<<<<< HEAD
#test
=======
    return crawl_kline_segments(start, end, make_url, parse_kline)

def get_stock_realtime_spider():
    pass  # TODO!

# test
>>>>>>> 17cab105
if __name__ == "__main__":
    pd.set_option('display.max_columns', None)
    pd.set_option('display.float_format', None)
    pd.set_option('display.max_rows', None)
    pd.set_option('display.max_colwidth', 100)
    pd.set_option('display.expand_frame_repr', False)
    df = get_stock_history_spider("cn","600519","20241002","20241012")
    print(df)
    df = get_stock_realtime_spider("hk","00700")
    print(df)
<|MERGE_RESOLUTION|>--- conflicted
+++ resolved
@@ -1,152 +1,139 @@
-# yquoter/spider_source.py
-import pandas as pd
-import time
-from yquoter.spider_core import crawl_kline_segments,crawl_realtime_data
-from yquoter.utils import *
-
-def get_stock_history_spider(
-    market: str,
-    code: str,
-    start: str,
-    end: str,
-    klt: int = 101,
-    fqt: int = 1,
-) -> pd.DataFrame:
-    """统一 spider 接口，支持各市场历史数据抓取。"""
-    secid = get_secid_of_eastmoney(market,code)
-    def make_url(beg: str, end_: str) -> str:
-        ts = int(time.time() * 1000)  # 当前时间戳用于防止缓存
-        return (
-            f"https://push2his.eastmoney.com/api/qt/stock/kline/get"
-            f"?secid={secid}"
-            f"&ut=fa5fd1943c7b386f1734de82599f7dc"
-            f"&fields1=f1,f2,f3,f4,f5,f6"  # 基础字段
-            f"&fields2=f51,f52,f53,f54,f55,f56,f57,f58,f59,f60,f61"  # K线字段
-            f"&klt={klt}&fqt={fqt}&beg={beg}&end={end_}&lmt=10000&_={ts}"
-        )
-    def parse_kline(json_data):
-        klines = json_data.get("data", {}).get("klines", [])
-        rows = []
-        for line in klines:
-            parts = line.split(',')
-            rows.append([parts[0], parts[1], parts[3], parts[4], parts[2], parts[5], parts[6], parts[8], parts[10],
-                        parts[9], parts[7]])
-        return rows
-    return crawl_kline_segments(start, end, make_url, parse_kline)
-###############################技术面####################################
-def get_secid_of_eastmoney(market: str,code: str):
-    market = market.lower().strip()
-    if market == "cn":
-        if code.startswith(("600", "601", "603", "605")):
-            secid = f"1.{code}"  # 上交所
-        elif code.startswith(("000", "001", "002", "003", "300", "301")):
-            secid = f"0.{code}"  # 深交所
-        else:
-            raise CodeFormatError("未知A股代码，无法判断市场")
-    elif market == "hk":
-        secid = f"116.{code.zfill(5)}"  # 确保代码五位数，前补零
-    elif market == "us":
-        secid = f"105.{code.upper()}"  # 美股代码大写标准化
-    else:
-        raise ValueError(f"未知市场：{market}")
-    return secid
-
-#此处修改完还要修改初始化部分
-dict_of_eastmoney = {
-    "code":"f12",
-    "new":"f2",
-    "name":"f14"
-}
-
-def map_fields_of_eastmoney(fields: list[str])->list[str]:
-    result = []
-    for field in fields:
-        if field in dict_of_eastmoney:
-            result.append(dict_of_eastmoney[field])
-        else:
-            raise ValueError("无效的字段")
-    return result
-
-def get_stock_realtime_spider(
-    market: str,
-    code: str = "",
-    field: str = "",
-    codes: list[str] = [],
-    fields: list[str] = [],
-) -> pd.DataFrame:
-
-    # 清洗用户输入的数据并正确初始化
-    if code == "" and codes == []:
-        raise ValueError("代码或代码列表不可为空")
-    if field == "" and fields == []:
-        fields = ["code","name","new"]
-    if code != "" and code not in codes:
-        codes.append(code)
-
-    if field != "" and field not in fields:
-        fields.append(field)
-    if "code" not in fields:
-        fields.insert(0, "code")
-    if "name" not in fields:
-        fields.insert(1, "name")
-
-    url_fields = map_fields_of_eastmoney(fields)
-    def get_fields_number(field: str) -> int:
-        return int(field[1:])
-    url_fields.sort(key=get_fields_number)
-
-    secids = []
-    for percode in codes:
-        persecid = get_secid_of_eastmoney(market,percode)
-        secids.append(persecid)
-
-    def make_realtime_url() -> str:
-        ts = int(time.time() * 1000)
-        # 构建URL
-        return (
-            f"https://push2.eastmoney.com/api/qt/ulist.np/get"
-            f"?OSVersion=14.3"
-            f"&appVersion=6.3.8"
-            f"&fields={",".join(url_fields)}"
-            f"&fltt=2"
-            f"&plat=Iphone"
-            f"&product=EFund"
-            f"&secids={','.join(secids)}"
-            f"&serverVersion=6.3.6"
-            f"&version=6.3.8"
-            f"&_={ts}"
-        )
-    def parse_realtime_data(json_data):
-        realtime_data = json_data.get("data", {}).get("diff", [])
-        result = []
-        for single_data in realtime_data:
-            rows = []
-            for value in single_data.values():
-                rows.append(value)
-            result.append(rows)
-        return result
-    return crawl_realtime_data(make_realtime_url, parse_realtime_data, url_fields, fields, dict_of_eastmoney)
-
-
-
-
-<<<<<<< HEAD
-#test
-=======
-    return crawl_kline_segments(start, end, make_url, parse_kline)
-
-def get_stock_realtime_spider():
-    pass  # TODO!
-
-# test
->>>>>>> 17cab105
-if __name__ == "__main__":
-    pd.set_option('display.max_columns', None)
-    pd.set_option('display.float_format', None)
-    pd.set_option('display.max_rows', None)
-    pd.set_option('display.max_colwidth', 100)
-    pd.set_option('display.expand_frame_repr', False)
-    df = get_stock_history_spider("cn","600519","20241002","20241012")
-    print(df)
-    df = get_stock_realtime_spider("hk","00700")
-    print(df)
+# yquoter/spider_source.py
+import pandas as pd
+import time
+from yquoter.spider_core import crawl_kline_segments,crawl_realtime_data
+from yquoter.utils import *
+
+def get_stock_history_spider(
+    market: str,
+    code: str,
+    start: str,
+    end: str,
+    klt: int = 101,
+    fqt: int = 1,
+) -> pd.DataFrame:
+    """统一 spider 接口，支持各市场历史数据抓取。"""
+    secid = get_secid_of_eastmoney(market,code)
+    def make_url(beg: str, end_: str) -> str:
+        ts = int(time.time() * 1000)  # 当前时间戳用于防止缓存
+        return (
+            f"https://push2his.eastmoney.com/api/qt/stock/kline/get"
+            f"?secid={secid}"
+            f"&ut=fa5fd1943c7b386f1734de82599f7dc"
+            f"&fields1=f1,f2,f3,f4,f5,f6"  # 基础字段
+            f"&fields2=f51,f52,f53,f54,f55,f56,f57,f58,f59,f60,f61"  # K线字段
+            f"&klt={klt}&fqt={fqt}&beg={beg}&end={end_}&lmt=10000&_={ts}"
+        )
+    def parse_kline(json_data):
+        klines = json_data.get("data", {}).get("klines", [])
+        rows = []
+        for line in klines:
+            parts = line.split(',')
+            rows.append([parts[0], parts[1], parts[3], parts[4], parts[2], parts[5], parts[6], parts[8], parts[10],
+                        parts[9], parts[7]])
+        return rows
+    return crawl_kline_segments(start, end, make_url, parse_kline)
+###############################技术面####################################
+def get_secid_of_eastmoney(market: str,code: str):
+    market = market.lower().strip()
+    if market == "cn":
+        if code.startswith(("600", "601", "603", "605")):
+            secid = f"1.{code}"  # 上交所
+        elif code.startswith(("000", "001", "002", "003", "300", "301")):
+            secid = f"0.{code}"  # 深交所
+        else:
+            raise CodeFormatError("未知A股代码，无法判断市场")
+    elif market == "hk":
+        secid = f"116.{code.zfill(5)}"  # 确保代码五位数，前补零
+    elif market == "us":
+        secid = f"105.{code.upper()}"  # 美股代码大写标准化
+    else:
+        raise ValueError(f"未知市场：{market}")
+    return secid
+
+#此处修改完还要修改初始化部分
+dict_of_eastmoney = {
+    "code":"f12",
+    "new":"f2",
+    "name":"f14"
+}
+
+def map_fields_of_eastmoney(fields: list[str])->list[str]:
+    result = []
+    for field in fields:
+        if field in dict_of_eastmoney:
+            result.append(dict_of_eastmoney[field])
+        else:
+            raise ValueError("无效的字段")
+    return result
+
+def get_stock_realtime_spider(
+    market: str,
+    code: str = "",
+    field: str = "",
+    codes: list[str] = [],
+    fields: list[str] = [],
+) -> pd.DataFrame:
+
+    # 清洗用户输入的数据并正确初始化
+    if code == "" and codes == []:
+        raise ValueError("代码或代码列表不可为空")
+    if field == "" and fields == []:
+        fields = ["code","name","new"]
+    if code != "" and code not in codes:
+        codes.append(code)
+
+    if field != "" and field not in fields:
+        fields.append(field)
+    if "code" not in fields:
+        fields.insert(0, "code")
+    if "name" not in fields:
+        fields.insert(1, "name")
+
+    url_fields = map_fields_of_eastmoney(fields)
+    def get_fields_number(field: str) -> int:
+        return int(field[1:])
+    url_fields.sort(key=get_fields_number)
+
+    secids = []
+    for percode in codes:
+        persecid = get_secid_of_eastmoney(market,percode)
+        secids.append(persecid)
+
+    def make_realtime_url() -> str:
+        ts = int(time.time() * 1000)
+        # 构建URL
+        return (
+            f"https://push2.eastmoney.com/api/qt/ulist.np/get"
+            f"?OSVersion=14.3"
+            f"&appVersion=6.3.8"
+            f"&fields={",".join(url_fields)}"
+            f"&fltt=2"
+            f"&plat=Iphone"
+            f"&product=EFund"
+            f"&secids={','.join(secids)}"
+            f"&serverVersion=6.3.6"
+            f"&version=6.3.8"
+            f"&_={ts}"
+        )
+    def parse_realtime_data(json_data):
+        realtime_data = json_data.get("data", {}).get("diff", [])
+        result = []
+        for single_data in realtime_data:
+            rows = []
+            for value in single_data.values():
+                rows.append(value)
+            result.append(rows)
+        return result
+    return crawl_realtime_data(make_realtime_url, parse_realtime_data, url_fields, fields, dict_of_eastmoney)
+
+if __name__ == "__main__":
+    pd.set_option('display.max_columns', None)
+    pd.set_option('display.float_format', None)
+    pd.set_option('display.max_rows', None)
+    pd.set_option('display.max_colwidth', 100)
+    pd.set_option('display.expand_frame_repr', False)
+    df = get_stock_history_spider("cn","600519","20241002","20241012")
+    print(df)
+    df = get_stock_realtime_spider("hk","00700")
+    print(df)