# yquoter/tushare_source.py

import os
import datetime
import tushare as ts
import pandas as pd
from typing import Optional, List
from yquoter.exceptions import CodeFormatError, ConfigError
from yquoter.logger import get_logger
from yquoter.config import STANDARD_FIELDS, TUSHARE_REALTIME_MAPPING
from yquoter.utils import convert_code_to_tushare, parse_date_str, filter_fields
<<<<<<< HEAD
from yquoter.logger import get_logger
logger = get_logger()
=======

logger = get_logger(__name__)

>>>>>>> 4e3ebb85
_pro = None  # Global TuShare instance
_token = None  # Delayed token storage


def init_tushare(token: str = None):
    """
    Initialize TuShare interface.

        - Uses provided token if available
        - Otherwise retrieves token via get_tushare_token()

        Args:
            token: Optional TuShare API token

        Raises:
            ValueError: If no token is provided and not set in environment variables
    """
    logger.info(f"Initializing TuShare with token: {token}")
    from yquoter.config import get_tushare_token
    from yquoter.datasource import register_source

    global _pro, _token
    if token is None:
        token = get_tushare_token()

    if not token:
<<<<<<< HEAD
        logger.error("No token provided")
        raise ValueError("TuShare Token not provided. Please pass token or set TUSHARE_TOKEN in .env/environment variables")
=======
        raise ConfigError("TuShare Token not provided. Please pass token or set TUSHARE_TOKEN in .env/environment variables")
>>>>>>> 4e3ebb85

    _token = token
    _pro = ts.pro_api(token)
    # Register TuShare as an available data source
    register_source("tushare", get_stock_history_tushare)

def get_pro():
    """
    Get initialized TuShare API instance.

        Returns:
            Initialized tushare.pro_api instance

        Raises:
            ValueError: If TuShare is not initialized and no token is available
    """
    global _pro, _token
    if _pro:
        return _pro
    if not _token:
        token = os.environ.get("TUSHARE_TOKEN")
        if not token:
<<<<<<< HEAD
            logger.error("TuShare not initialized.")
            raise ValueError("TuShare not initialized. Please call init_tushare or set TUSHARE_TOKEN environment variable")
=======
            raise ConfigError("TuShare not initialized. Please call init_tushare or set TUSHARE_TOKEN environment variable")
>>>>>>> 4e3ebb85
        _token = token
        _pro = ts.pro_api(_token)
    logger.info(f"get_pro successfully.")
    return _pro


def _fetch_tushare(market: str, code: str, start: str, end: str, klt: int=101, fqt: int=1) -> pd.DataFrame:
    """
    Internal helper function: Fetch historical data via TuShare API (different endpoints for different markets)

        Args:
            market: Market identifier ('cn', 'hk', 'us')
            code: Stock code
            start: Start date in 'YYYYMMDD' format
            end: End date in 'YYYYMMDD' format
            klt: K-line type code (101=daily, 102=weekly, 103=monthly)
            fqt: Adjustment type (0=no adjustment, 1=qfq, 2=hfq)

        Returns:
            DataFrame containing historical data

        Raises:
            ValueError: If market is not supported
    """
    pro = get_pro()
    ts_code = convert_code_to_tushare(code, market)
    def _klt_to_freq(klt: int) -> str:
        """Convert klt code to TuShare frequency string"""
        return {
            101: 'D',  # Daily
            102: 'W',  # Weekly
            103: 'M',  # Monthly
        }.get(klt, 'D')

    def _fqt_to_adj(fqt: int) -> Optional[str]:
        """Convert fqt code to TuShare adjustment string"""
        return {
            0: None,
            1: 'qfq',
            2: 'hfq'
        }.get(fqt, None)

    if market == "cn":
        df = ts.pro_bar(
            ts_code=ts_code,
            start_date=start,
            end_date=end,
            freq=_klt_to_freq(klt),
            adj=_fqt_to_adj(fqt),
            asset="E"
        )
    elif market == "hk":
        df = pro.hk_daily(
            ts_code=ts_code,
            start_date=start,
            end_date=end
        )
    elif market == "us":
        df = pro.us_daily(
            ts_code=ts_code,
            start_date=start,
            end_date=end
        )
    else:
<<<<<<< HEAD
        logger.error(f"Unsupported market: {market}")
        raise ValueError(f"Unsupported market: {market}")
=======
        raise CodeFormatError(f"Unsupported market: {market}")
>>>>>>> 4e3ebb85
    return df

def get_stock_history_tushare(
    market: str,
    code: str,
    start: str,
    end: str,
    klt: int = 101,
    fqt: int = 1
) -> pd.DataFrame:
    """
    Get historical stock data from TuShare with caching support.

        Args:
            market: Market identifier ('cn', 'hk', 'us')
            code: Stock code
            start: Start date in 'YYYYMMDD' format
            end: End date in 'YYYYMMDD' format
            klt: K-line type code (101=daily, 102=weekly, 103=monthly)
            fqt: Adjustment type (0=no adjustment, 1=qfq, 2=hfq)

        Returns:
            DataFrame containing standardized historical data
    """
    logger.info(f"Getting historical stock data from TuShare : {code}")
    df = _fetch_tushare(market, code, start, end, klt=klt, fqt=fqt)
    if df.empty:
        return df

    # General data cleaning
    df.sort_values(df.columns[1], inplace=True)  # Sort by date column (position varies by market)
    df.reset_index(drop=True, inplace=True)
    # TODO: Unify column names across different markets
    return df

def get_stock_realtime_tushare(
        market: str,
        code: str,
        field: List[str] = None
) -> pd.DataFrame:
    """
    Get real-time stock quotes (due to TuShare limitations, some markets may return latest daily data).

        Args:
            market: Market identifier ('cn', 'hk', 'us')
            code: Stock code
            field: Optional list of fields to filter results

        Returns:
            DataFrame with real-time quotes, standardized fields:
                ['code', 'name', 'datetime', 'pre_close', 'high', 'open', 'high', 'low', 'close', 'vol', 'amount']

        Raises:
            DataSourceError: If market is not supported or implementation is missing
    """
    pro = get_pro()
    ts_code = convert_code_to_tushare(code, market)
    df = pd.DataFrame()

    if market == 'cn':
        df = pro.rt_k(ts_code=ts_code)
    elif market in ("hk", "us"):
        logger.warning(
            "Realtime data for market '%s' (code: %s) is not implemented via the Tushare source. "
            "Returning empty DataFrame.",
            market, code
        )
    else:
        raise CodeFormatError(f"Unsupported market: {market}")

    df.rename(columns=TUSHARE_REALTIME_MAPPING, inplace=True)

    if df.empty:
        fields_to_filter = field if field is not None else STANDARD_FIELDS
        return pd.DataFrame(columns=fields_to_filter)

    current_date = datetime.now().strftime('%Y%m%d')

    loc = 0
    if 'code' in df.columns:
        loc = df.columns.get_loc('code') + 1
    elif 'name' in df.columns:
        loc = df.columns.get_loc('name') + 1

    df.insert(loc=loc, column='datetime', value=current_date)

    fields_to_filter = field if field is not None else STANDARD_FIELDS


    return filter_fields(df, fields_to_filter)<|MERGE_RESOLUTION|>--- conflicted
+++ resolved
@@ -9,14 +9,9 @@
 from yquoter.logger import get_logger
 from yquoter.config import STANDARD_FIELDS, TUSHARE_REALTIME_MAPPING
 from yquoter.utils import convert_code_to_tushare, parse_date_str, filter_fields
-<<<<<<< HEAD
-from yquoter.logger import get_logger
-logger = get_logger()
-=======
 
 logger = get_logger(__name__)
 
->>>>>>> 4e3ebb85
 _pro = None  # Global TuShare instance
 _token = None  # Delayed token storage
 
@@ -43,12 +38,8 @@
         token = get_tushare_token()
 
     if not token:
-<<<<<<< HEAD
         logger.error("No token provided")
-        raise ValueError("TuShare Token not provided. Please pass token or set TUSHARE_TOKEN in .env/environment variables")
-=======
         raise ConfigError("TuShare Token not provided. Please pass token or set TUSHARE_TOKEN in .env/environment variables")
->>>>>>> 4e3ebb85
 
     _token = token
     _pro = ts.pro_api(token)
@@ -71,12 +62,8 @@
     if not _token:
         token = os.environ.get("TUSHARE_TOKEN")
         if not token:
-<<<<<<< HEAD
             logger.error("TuShare not initialized.")
-            raise ValueError("TuShare not initialized. Please call init_tushare or set TUSHARE_TOKEN environment variable")
-=======
             raise ConfigError("TuShare not initialized. Please call init_tushare or set TUSHARE_TOKEN environment variable")
->>>>>>> 4e3ebb85
         _token = token
         _pro = ts.pro_api(_token)
     logger.info(f"get_pro successfully.")
@@ -141,12 +128,8 @@
             end_date=end
         )
     else:
-<<<<<<< HEAD
         logger.error(f"Unsupported market: {market}")
-        raise ValueError(f"Unsupported market: {market}")
-=======
         raise CodeFormatError(f"Unsupported market: {market}")
->>>>>>> 4e3ebb85
     return df
 
 def get_stock_history_tushare(
